# 🧭 Cadence.day Mobile App

![Cadence Logo](assets/images/splash-icon.png)

A React Native mobile app for activity tracking, note-taking, and personal productivity/reflection management.

Checkout more details on [cadence.day](https://cadence.day)

## 🚀 Quick Start

<<<<<<< HEAD
---

## ⚙️ Tech Stack

- **React Native**: Build native apps using React.
- **TypeScript**: Strongly typed JavaScript for better scalability and safety.
- **Expo**: A powerful platform and framework for building universal React Native apps.
- **React Navigation**: Handle navigation across screens.
- **zustand**: A minimal, efficient state-management library.
- **LangChain**: For AI interactions and thread management.
- **Supabase**: For backend services and database management.
- **Doppler**: For secure environment variable management.
- **RevenueCat**: For in-app purchases and subscription management.

---

## 💰 Subscription Features

Cadence offers a freemium model with **Deep Cadence Premium** subscriptions powered by RevenueCat:

### Free Tier
- Basic daily reminders
- Track up to 5 habits
- Basic statistics
- Community support

### Deep Cadence Premium
- ✨ **Unlimited habit tracking**
- 📊 **Advanced analytics & insights**
- ⏰ **Custom reminder schedules**
- 🎯 **Priority support**
- 📄 **Export data to CSV**
- 🎨 **Theme customization**
- ☁️ **Backup & sync across devices**
- 🚫 **No ads**

**Billing Options:**
- Monthly subscription
- Yearly subscription (with savings)

### Setup Required
To enable in-app purchases, you'll need to configure:
1. **RevenueCat Dashboard** - Create products and entitlements
2. **App Store Connect** - Configure in-app purchase products
3. **Google Play Console** - Set up subscription products
4. **Environment Variables** - Add RevenueCat API keys

📚 **For detailed setup**: See [Store Setup Guide](docs/STORE_SETUP_GUIDE.md) and [RevenueCat Setup Guide](docs/REVENUECAT_SETUP_GUIDE.md)

---

## 🚀 Getting Started

To set up your local development environment and start contributing:

### 1. Clone the Repository

```bash
git clone https://github.com/cadence-day/cadence-mobile-app.git
```

### 2. Navigate to the Project Folder

```bash
cd cadence-mobile-app
```

### 3. Install Dependencies

Using **npm**:

```bash
npm install
```

### 4. Run the App locally

Follow the [Expo setup guide](https://docs.expo.dev/get-started/set-up-your-environment/) to configure your environment.

#### For Development with Local Environment (.env.development)

Use these commands to run with your local `.env.development` file:

```bash
# Start with development environment (uses .env.development)
npm run start:dev

# iOS simulator with development environment
npm run ios:dev

# Android emulator with development environment
npm run android:dev
```

#### For Production Environment (Doppler)

Use these commands to run with Doppler secrets:

```bash
# Start with Doppler secrets (production/staging)
npm start

# iOS with Doppler
npm run ios

# Android with Doppler
npm run android
```

> ℹ️ Press `s` in the terminal to switch between **development build** and **Expo Go**.

📚 **For detailed environment setup**: See [Environment Configuration Guide](docs/ENVIRONMENT_SETUP.md)

Note: Doppler is injecting environment variables on the start script. If you have problems with Doppler, first check this [Environment Variables with Doppler](#environment-variables-with-doppler) section.

### 5. Update the Expo Go app

```bash
npm run eas:update
```

> ℹ️ This command will update the Expo Go with the latest changes and pass the secrets to the app from Doppler.

---

## Supabase Setup

1. Install the Supabase CLI if you haven't already:

```bash
brew install supabase/tap/supabase
```

2. Log in to your Supabase account:

```bash
supabase login
```

3. Make sure Docker is running on your machine, as Supabase CLI uses Docker to run the local instance.
   To download the Docker Daemon on macOS, you can use Homebrew:

```bash
brew install --cask docker
```

> If you do not want to user Docker, you can use colima running the following command: `brew install colima && colima start` 4. Start the local Supabase instance:

```bash
supabase start
```

5. Make sure you have the `.env.development` file set up with your Supabase credentials. You can find these in your Supabase project settings.

```
SUPABASE_URL=<your-supabase-url>
SUPABASE_API_KEY=<your-supabase-anon-key>
EXPO_PUBLIC_REVENUECAT_IOS_API_KEY=<your-revenuecat-ios-key>
EXPO_PUBLIC_REVENUECAT_ANDROID_API_KEY=<your-revenuecat-android-key>
```

ℹ️ You can find the API URL and API key (ANON KEY) by running the following command:

```bash
supabase status
```

6. To be sure the database is up to date, run the following command:

```bash
supabase db reset
```

Wuuhuu! 🎉 Your local Supabase instance is now running, and you can start developing with it.

**One more thing**, if you want to update the database types:

```bash
npm run dev:types:update
```

## Add data in the local Supabase instance

You can add data using SQL in the file `supabase/seed.sql`.

> 🚧 If Supabase results in unhealthy conditions: run the following command:

```bash
docker stop $(docker ps -a -q)
docker rm $(docker ps -a -q)
docker rmi $(docker images -q)
supabase start
```

> 🚧 If there is a 99_role.sql issue, change the `supabase/.temp/postgres-version`to 15.8.1.093. There are known and unresolved issues with the 94 patched version.

---

## 🔐 Environment Variables with Doppler

This project uses [Doppler](https://dashboard.doppler.com/workplace/7d34d4a9994a7edb86e1/projects) to securely manage environment variables.

### 🚀 Quick Setup

0. **Install Doppler CLI**
=======
1. **Prerequisites**: Node.js 18+, npm, Expo CLI
2. **Install**: `npm install`
3. **Environment**: Copy `.env.example` → `.env.development` and configure
4. **Start**: `npm start`
5. **Run**: `npm run ios` or `npm run android`
>>>>>>> f13403b2

> Note: Android has not been tested yet.

**📖 [Full Setup Guide](docs/getting-started.md)** | **🐛 [Known Issues](docs/known-issues.md)**

## 🏗️ Architecture

- **Feature-based**: Modular features in `features/` with their own components, hooks, services
- **Shared foundation**: Common UI, stores, utils in `shared/`
- **Type-safe**: Auto-generated Supabase types + TypeScript throughout
- **State management**: Zustand stores with consistent API patterns
- **Error handling**: Global error system with user feedback using toasts and dialogs.

**📖 [Architecture Guide](docs/feature-architecture.md)** | **📖 [Coding Standards](docs/coding-standards.md)**

## 🛠️ Tech Stack

- **React Native + Expo**: Cross-platform mobile development
- **TypeScript**: Type safety and developer experience
- **Zustand**: Lightweight state management
- **Supabase**: Backend, database, authentication
- **Clerk**: User authentication and management
- **Sentry**: Error tracking and monitoring

---

MIT License

## 📝 Development Scripts

| Command                    | Description                        |
| -------------------------- | ---------------------------------- |
| `npm start`                | Start development server           |
| `npm run ios`              | Run on iOS device/simulator        |
| `npm run android`          | Run on Android device/emulator     |
| `npm run web`              | Run web version                    |
| `npm run lint`             | Check code style                   |
| `npm run lint:fix`         | Fix linting issues                 |
| `npm run format`           | Format code with Prettier          |
| `npm test`                 | Run tests in watch mode            |
| `npm run typescript`       | Type check                         |
| `npm run types:update`     | Update Supabase types (production) |
| `npm run dev:types:update` | Update Supabase types (local)      |

## 📁 Project Structure

```
features/               # Feature modules
  activity/            # Activity tracking
    components/        # Feature-specific components
    dialogs/          # Feature dialogs
    hooks/            # Feature hooks
    index.ts          # Public API
    types.ts          # Feature types
    utils.ts          # Feature utilities

shared/                # Shared code
  api/                 # API clients
  components/          # Reusable UI components
  dialogs/            # Dialog system
  stores/             # Zustand stores
  types/              # Shared TypeScript types
  utils/              # Shared utilities

app/                   # Expo Router routes
supabase/             # Database config & migrations
```

## 🏗️ Building & Deployment

- **Development builds**: Use Expo CLI with `npm run ios` / `npm run android`
- **Production builds**: `eas build --platform ios|android --profile production`
- **Updates**: `npm run eas:update` for over-the-air updates
- **Submission**: `eas submit --platform ios|android`

## 📚 Documentation

- **[Getting Started](docs/getting-started.md)** - Complete setup guide
- **[Feature Architecture](docs/feature-architecture.md)** - How to structure features
- **[Dialog System](docs/dialog-system.md)** - Creating and using dialogs
- **[Coding Standards](docs/coding-standards.md)** - Code conventions and patterns
- **[Known Issues](docs/known-issues.md)** - Common problems and solutions

## 🤝 Contributing

1. Follow the [coding standards](docs/coding-standards.md)
2. Keep features isolated and self-contained
3. Use TypeScript for all new code
4. Include tests for critical functionality
5. Update documentation for new features

## 📄 License

MIT License - see LICENSE file for details

---

**Team**: [Oleg Moshkovich](https://github.com/OlegMoshkovich) • [Bruno Adam](https://github.com/bruadam)<|MERGE_RESOLUTION|>--- conflicted
+++ resolved
@@ -8,219 +8,11 @@
 
 ## 🚀 Quick Start
 
-<<<<<<< HEAD
----
-
-## ⚙️ Tech Stack
-
-- **React Native**: Build native apps using React.
-- **TypeScript**: Strongly typed JavaScript for better scalability and safety.
-- **Expo**: A powerful platform and framework for building universal React Native apps.
-- **React Navigation**: Handle navigation across screens.
-- **zustand**: A minimal, efficient state-management library.
-- **LangChain**: For AI interactions and thread management.
-- **Supabase**: For backend services and database management.
-- **Doppler**: For secure environment variable management.
-- **RevenueCat**: For in-app purchases and subscription management.
-
----
-
-## 💰 Subscription Features
-
-Cadence offers a freemium model with **Deep Cadence Premium** subscriptions powered by RevenueCat:
-
-### Free Tier
-- Basic daily reminders
-- Track up to 5 habits
-- Basic statistics
-- Community support
-
-### Deep Cadence Premium
-- ✨ **Unlimited habit tracking**
-- 📊 **Advanced analytics & insights**
-- ⏰ **Custom reminder schedules**
-- 🎯 **Priority support**
-- 📄 **Export data to CSV**
-- 🎨 **Theme customization**
-- ☁️ **Backup & sync across devices**
-- 🚫 **No ads**
-
-**Billing Options:**
-- Monthly subscription
-- Yearly subscription (with savings)
-
-### Setup Required
-To enable in-app purchases, you'll need to configure:
-1. **RevenueCat Dashboard** - Create products and entitlements
-2. **App Store Connect** - Configure in-app purchase products
-3. **Google Play Console** - Set up subscription products
-4. **Environment Variables** - Add RevenueCat API keys
-
-📚 **For detailed setup**: See [Store Setup Guide](docs/STORE_SETUP_GUIDE.md) and [RevenueCat Setup Guide](docs/REVENUECAT_SETUP_GUIDE.md)
-
----
-
-## 🚀 Getting Started
-
-To set up your local development environment and start contributing:
-
-### 1. Clone the Repository
-
-```bash
-git clone https://github.com/cadence-day/cadence-mobile-app.git
-```
-
-### 2. Navigate to the Project Folder
-
-```bash
-cd cadence-mobile-app
-```
-
-### 3. Install Dependencies
-
-Using **npm**:
-
-```bash
-npm install
-```
-
-### 4. Run the App locally
-
-Follow the [Expo setup guide](https://docs.expo.dev/get-started/set-up-your-environment/) to configure your environment.
-
-#### For Development with Local Environment (.env.development)
-
-Use these commands to run with your local `.env.development` file:
-
-```bash
-# Start with development environment (uses .env.development)
-npm run start:dev
-
-# iOS simulator with development environment
-npm run ios:dev
-
-# Android emulator with development environment
-npm run android:dev
-```
-
-#### For Production Environment (Doppler)
-
-Use these commands to run with Doppler secrets:
-
-```bash
-# Start with Doppler secrets (production/staging)
-npm start
-
-# iOS with Doppler
-npm run ios
-
-# Android with Doppler
-npm run android
-```
-
-> ℹ️ Press `s` in the terminal to switch between **development build** and **Expo Go**.
-
-📚 **For detailed environment setup**: See [Environment Configuration Guide](docs/ENVIRONMENT_SETUP.md)
-
-Note: Doppler is injecting environment variables on the start script. If you have problems with Doppler, first check this [Environment Variables with Doppler](#environment-variables-with-doppler) section.
-
-### 5. Update the Expo Go app
-
-```bash
-npm run eas:update
-```
-
-> ℹ️ This command will update the Expo Go with the latest changes and pass the secrets to the app from Doppler.
-
----
-
-## Supabase Setup
-
-1. Install the Supabase CLI if you haven't already:
-
-```bash
-brew install supabase/tap/supabase
-```
-
-2. Log in to your Supabase account:
-
-```bash
-supabase login
-```
-
-3. Make sure Docker is running on your machine, as Supabase CLI uses Docker to run the local instance.
-   To download the Docker Daemon on macOS, you can use Homebrew:
-
-```bash
-brew install --cask docker
-```
-
-> If you do not want to user Docker, you can use colima running the following command: `brew install colima && colima start` 4. Start the local Supabase instance:
-
-```bash
-supabase start
-```
-
-5. Make sure you have the `.env.development` file set up with your Supabase credentials. You can find these in your Supabase project settings.
-
-```
-SUPABASE_URL=<your-supabase-url>
-SUPABASE_API_KEY=<your-supabase-anon-key>
-EXPO_PUBLIC_REVENUECAT_IOS_API_KEY=<your-revenuecat-ios-key>
-EXPO_PUBLIC_REVENUECAT_ANDROID_API_KEY=<your-revenuecat-android-key>
-```
-
-ℹ️ You can find the API URL and API key (ANON KEY) by running the following command:
-
-```bash
-supabase status
-```
-
-6. To be sure the database is up to date, run the following command:
-
-```bash
-supabase db reset
-```
-
-Wuuhuu! 🎉 Your local Supabase instance is now running, and you can start developing with it.
-
-**One more thing**, if you want to update the database types:
-
-```bash
-npm run dev:types:update
-```
-
-## Add data in the local Supabase instance
-
-You can add data using SQL in the file `supabase/seed.sql`.
-
-> 🚧 If Supabase results in unhealthy conditions: run the following command:
-
-```bash
-docker stop $(docker ps -a -q)
-docker rm $(docker ps -a -q)
-docker rmi $(docker images -q)
-supabase start
-```
-
-> 🚧 If there is a 99_role.sql issue, change the `supabase/.temp/postgres-version`to 15.8.1.093. There are known and unresolved issues with the 94 patched version.
-
----
-
-## 🔐 Environment Variables with Doppler
-
-This project uses [Doppler](https://dashboard.doppler.com/workplace/7d34d4a9994a7edb86e1/projects) to securely manage environment variables.
-
-### 🚀 Quick Setup
-
-0. **Install Doppler CLI**
-=======
 1. **Prerequisites**: Node.js 18+, npm, Expo CLI
 2. **Install**: `npm install`
 3. **Environment**: Copy `.env.example` → `.env.development` and configure
 4. **Start**: `npm start`
 5. **Run**: `npm run ios` or `npm run android`
->>>>>>> f13403b2
 
 > Note: Android has not been tested yet.
 
