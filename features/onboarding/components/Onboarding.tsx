import SageIcon from "@/shared/components/icons/SageIcon";
import useTranslation from "@/shared/hooks/useI18n";
import { useNotifications } from "@/shared/notifications";
import { userOnboardingStorage } from "@/shared/storage/user/onboarding";
import * as WebBrowser from "expo-web-browser";
import React, { forwardRef, useImperativeHandle, useState } from "react";
import { StyleSheet, Text, TouchableOpacity, View } from "react-native";
import Svg, { Rect } from "react-native-svg";
import { GlobalErrorHandler } from "../../../shared/utils/errorHandler";

export type OnboardingDialogHandle = {
  confirm: () => void;
};

interface PageProps {
  title: string;
  content: string;
  icon?: React.ReactNode;
  actionButton?: {
    text: string;
    onPress: () => void;
  };
  linkText?: {
    text: string;
    onPress: () => void;
  };
  footer?: string;
}

const OnboardingIcon: React.FC = () => (
  <Svg width="70" height="78" viewBox="0 0 70 78" fill="none">
    <Rect
      x="17.2436"
      y="1.39258"
      width="16.8989"
      height="75.5157"
      rx="1.5"
      stroke="#6646EC"
    />
    <Rect
      x="34.5482"
      y="1.39258"
      width="17.2729"
      height="75.5157"
      rx="1.5"
      stroke="#6646EC"
    />
    <Rect
      x="52.2271"
      y="1.39258"
      width="17.2729"
      height="75.5157"
      rx="1.5"
      stroke="#6646EC"
    />
    <Rect
      x="0.5"
      y="1.39258"
      width="16.3377"
      height="75.5157"
      rx="1.5"
      stroke="#6646EC"
    />
  </Svg>
);

export const OnboardingDialog = forwardRef<
  OnboardingDialogHandle,
  {
    // optional confirm callback that DialogHost will call when Done is pressed
    confirm?: () => void;
    // optional headerProps to display custom title
    headerProps?: any;
    // internal: dialog id when rendered via DialogHost
    _dialogId?: string;
  }
>(({ confirm, headerProps, _dialogId }, ref) => {
  const [currentPage, setCurrentPage] = useState(0);
  const { requestPermissions, updatePreferences } = useNotifications();
  const { t } = useTranslation();

  const handleConfirm = () => {
    // Persist that onboarding was shown to avoid re-prompting
    try {
      userOnboardingStorage.setShown(true).catch(() => {
        /* non-fatal */
      });
    } catch (e) {
      /* ignore */
    }

    confirm?.();
    try {
      const useDialogStore = require("@/shared/stores/useDialogStore").default;
      if (_dialogId) useDialogStore.getState().closeDialog(_dialogId);
    } catch (e) {
      // ignore
    }
  };

  const handleNotificationPermission = async () => {
    try {
      const result = await requestPermissions();
      // If permissions granted, set up default Cadence preferences
      if (result.granted) {
        await updatePreferences({
          rhythm: "both",
          middayTime: "12:00",
          eveningTimeStart: "20:00",
          eveningTimeEnd: "21:00",
          streaksEnabled: true,
          lightTouch: true,
        });
      }
    } catch (error) {
      GlobalErrorHandler.logError(
        "Error setting up notifications in onboarding",
        "ONBOARDING_NOTIFICATION_ERROR",
        { error }
      );
    }
  };

  const handlePrivacyPolicy = async () => {
    await WebBrowser.openBrowserAsync("https://app.cadence.day/legal/privacy", {
      presentationStyle: WebBrowser.WebBrowserPresentationStyle.FULL_SCREEN,
    });
  };

  // Store the current page in dialog props so DialogHost can read it
  React.useEffect(() => {
    try {
      const useDialogStore = require("@/shared/stores/useDialogStore").default;
      if (_dialogId)
        useDialogStore.getState().setDialogProps(_dialogId, { currentPage });
    } catch (e) {
      // ignore
    }
  }, [currentPage, _dialogId]);

  useImperativeHandle(ref, () => ({
    confirm: handleConfirm,
  }));

  const pages: PageProps[] = [
    {
      title: t("welcome-to-cadence"),
      content: t("time-moves-fast-cadence-helps"),
      icon: <OnboardingIcon />,
    },
    {
      title: t("expand-your-memory"),
      content: t("ever-wonder-what-you-did-last"),
    },
    {
      title: t("stay-in-sync-nwith-your-time"),
      content: t("turn-on-notifications-for-gent"),
      actionButton: {
        text: t("allow-notifications"),
        onPress: handleNotificationPermission,
      },
    },
    {
      title: t("meet-sage"),
      content: t("sage-your-friendly-ai-guide-wi"),
      icon: (
        <View
          style={{
            width: 100,
            height: 100,
            paddingBottom: 40,
            alignItems: "center",
            justifyContent: "center",
          }}
        >
          <SageIcon status="pulsating" size={90} />
        </View>
      ),
    },
    {
      title: t("your-data-nyour-privacy"),
      content: t("your-time-is-yours-alone-every"),
      linkText: {
<<<<<<< HEAD
        text: t("read-more-about-how-we-protect"),
        onPress: () => console.log("Navigate to privacy policy"),
=======
        text: "Read more about how we protect your privacy →",
        onPress: () => handlePrivacyPolicy(),
>>>>>>> 0634f9fe
      },
    },
    {
      title: t("make-cadence-yours"),
      content: t("cadence-starts-with-universal"),
    },
  ];

  const goToPage = (pageIndex: number) => {
    setCurrentPage(pageIndex);
  };

  return (
    <View style={styles.container}>
      <View style={styles.contentContainer}>
        {pages[currentPage].icon && (
          <View
            style={{
              position: "absolute",
              width: "100%",
              top: "14%",
              alignItems: "center",
              justifyContent: "center",
              marginBottom: 24,
            }}
          >
            {pages[currentPage].icon}
          </View>
        )}
        <Text style={styles.title}>{pages[currentPage].title}</Text>
        <Text style={styles.content}>{pages[currentPage].content}</Text>

        {pages[currentPage].linkText && (
          <TouchableOpacity
            style={styles.linkButton}
            onPress={pages[currentPage].linkText.onPress}
          >
            <Text style={styles.linkText}>
              {pages[currentPage].linkText.text}
            </Text>
          </TouchableOpacity>
        )}
      </View>

      {pages[currentPage].actionButton && (
        <TouchableOpacity
          style={styles.actionButton}
          onPress={pages[currentPage].actionButton.onPress}
        >
          <Text style={styles.actionButtonText}>
            {pages[currentPage].actionButton.text}
          </Text>
        </TouchableOpacity>
      )}

      {pages[currentPage].footer && (
        <Text style={styles.footerText}>{pages[currentPage].footer}</Text>
      )}

      <TouchableOpacity
        style={styles.continueButton}
        onPress={() => {
          if (currentPage < pages.length - 1) {
            goToPage(currentPage + 1);
          } else {
            handleConfirm();
          }
        }}
      >
        <Text style={styles.continueButtonText}>{t("continue")}</Text>
      </TouchableOpacity>

      <View style={styles.pageIndicatorContainer}>
        {pages.map((_, index) => (
          <TouchableOpacity key={index} onPress={() => goToPage(index)}>
            <View
              style={[
                styles.pageIndicator,
                currentPage === index && styles.pageIndicatorActive,
              ]}
            />
          </TouchableOpacity>
        ))}
      </View>
    </View>
  );
});

const styles = StyleSheet.create({
  container: {
    marginTop: 20,
    alignItems: "center",
    flex: 1,
    width: "100%",
    padding: 20,
    position: "relative",
  },
  contentContainer: {
    flex: 1,
    width: 300,
    alignItems: "center",
    // Center content vertically when there's no icon
    justifyContent: "center",
  },
  content: {
    fontSize: 16,
    color: "white",
    textAlign: "center",
    lineHeight: 20,
    opacity: 0.9,
  },
  actionButton: {
    // marginTop:'40%',
    paddingVertical: 8,
    width: 300,
    borderWidth: 1,
    borderColor: "#FFFFFF",
    justifyContent: "center",
    alignItems: "center",
  },
  actionButtonText: {
    color: "#FFFFFF",
    fontSize: 16,
    fontWeight: "500",
  },
  linkButton: {
    marginTop: 62,
    width: 200,
  },
  linkText: {
    color: "#FFFFFF",
    fontSize: 16,
    opacity: 0.8,
    textAlign: "center",
  },
  pageIndicatorContainer: {
    flexDirection: "row",
    justifyContent: "center",
    alignItems: "center",
    marginBottom: 10,
  },
  pageIndicator: {
    width: 7,
    height: 7,
    borderRadius: 4,
    backgroundColor: "#727272",
    marginHorizontal: 4,
  },
  pageIndicatorActive: {
    backgroundColor: "#FFFFFF",
  },
  continueButton: {
    width: "100%",
    height: 40,
    borderRadius: 20,
    justifyContent: "center",
    alignItems: "center",
    marginBottom: 20,
    marginTop: 30,
  },
  continueButtonText: {
    color: "#FFFFFF",
    fontSize: 16,
    fontWeight: "500",
    borderBottomColor: "#FFFFFF",
    borderBottomWidth: 1,
  },
  title: {
    fontSize: 18,
    color: "white",
    textAlign: "center",
    marginBottom: 16,
  },
  footerText: {
    fontSize: 14,
    color: "#CCCCCC",
    textAlign: "center",
    marginTop: 16,
    marginBottom: 8,
    paddingHorizontal: 20,
    lineHeight: 20,
  },
});

export default OnboardingDialog;<|MERGE_RESOLUTION|>--- conflicted
+++ resolved
@@ -181,13 +181,8 @@
       title: t("your-data-nyour-privacy"),
       content: t("your-time-is-yours-alone-every"),
       linkText: {
-<<<<<<< HEAD
         text: t("read-more-about-how-we-protect"),
-        onPress: () => console.log("Navigate to privacy policy"),
-=======
-        text: "Read more about how we protect your privacy →",
         onPress: () => handlePrivacyPolicy(),
->>>>>>> 0634f9fe
       },
     },
     {
