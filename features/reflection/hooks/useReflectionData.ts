import { useI18n } from "@/shared/hooks/useI18n";
import {
  useActivitiesStore,
  useNotesStore,
  useStatesStore,
  useTimeslicesStore,
} from "@/shared/stores";
import { Timeslice } from "@/shared/types/models";
import { GlobalErrorHandler } from "@/shared/utils/errorHandler";
import { useUser } from "@clerk/clerk-expo";
import { useCallback, useEffect, useMemo, useState } from "react";
import { timeslicesParser } from "../utils";

export interface UseReflectionDataReturn {
  timeslices: Timeslice[];
  parsedTimeslices: Record<string, Record<string, Timeslice | null>>;
  isLoading: boolean;
  error: string | null;
  refetch: () => Promise<void>;
  getDateRange: () => {
    from: Date;
    to: Date;
    formattedRange: string;
    totalDays: number;
  };
  dataCompleteness: {
    hasTimeslices: boolean;
    hasActivities: boolean;
    hasStates: boolean;
  };
}

export function useReflectionData(
  fromDate: Date,
  toDate: Date,
): UseReflectionDataReturn {
  // Use Clerk's React hook to obtain the current user in a testable, react-friendly way
  const { user } = useUser();
  const timeslicesStore = useTimeslicesStore();
  const activitiesStore = useActivitiesStore();
  const statesStore = useStatesStore();
  const { getCurrentLanguage } = useI18n();

  // Memoize the locale to prevent infinite re-renders
  const currentLocale = useMemo(
    () => getCurrentLanguage(),
    [getCurrentLanguage],
  );

  const [timeslices, setTimeslices] = useState<Timeslice[]>([]);
  const [parsedTimeslices, setParsedTimeslices] = useState<
    Record<string, Record<string, Timeslice | null>>
  >({});
  const [isLoading, setIsLoading] = useState(false);
  const [error, setError] = useState<string | null>(null);

  // Refetch function using timeline refresh pattern
  const refetch = useCallback(async () => {
    try {
      setIsLoading(true);
      setError(null);

      GlobalErrorHandler.logDebug(
        "Starting refetch for date range",
        "useReflectionData",
        {
          fromDate: fromDate.toLocaleDateString(),
          toDate: toDate.toLocaleDateString(),
        },
      );

      // Get store state and API methods directly (like timeline refresh)
      const timeslicesStoreState = useTimeslicesStore.getState();
      const activitiesStoreState = useActivitiesStore.getState();
      const statesStoreState = useStatesStore.getState();
      const notesStoreState = useNotesStore.getState();

<<<<<<< HEAD
      // Get current user ID from Clerk
      const clerk = getClerkInstance();
      const currentUserId = clerk.user?.id;
      const sessionStatus = clerk.session?.status;
=======
      // Get current user ID from Clerk's `useUser` hook
      const currentUserId = user?.id;
>>>>>>> 62621485

      if (!currentUserId || sessionStatus !== "active") {
        throw new Error(
          "User must be authenticated with an active session to fetch reflection data",
        );
      }

      // Fetch data in parallel using the same pattern as timeline refresh
      const [timeslicesResult, activitiesResult, statesResult, notesResult] =
        await Promise.allSettled([
          timeslicesStoreState.getTimeslicesFromTo(fromDate, toDate),
          activitiesStoreState.getAllActivities(),
          statesStoreState.getAllStates(),
          notesStoreState.getUserNotes(currentUserId),
        ]);

      GlobalErrorHandler.logDebug("Fetch results", "useReflectionData", {
        timeslicesStatus: timeslicesResult.status,
        activitiesStatus: activitiesResult.status,
        statesStatus: statesResult.status,
        dateRange: `${fromDate.toISOString()} - ${toDate.toISOString()}`,
      });

      // Handle timeslices result (main data)
      if (timeslicesResult.status === "fulfilled" && timeslicesResult.value) {
        const fetchedTimeslices = timeslicesResult.value;

        GlobalErrorHandler.logDebug(
          `Fetched ${fetchedTimeslices.length} timeslices`,
          "useReflectionData",
        );

        // Update the store directly with fresh data (timeline refresh pattern)
        if (fetchedTimeslices.length > 0) {
          useTimeslicesStore.setState((state) => {
            // Remove existing timeslices in the date range
            const filteredTimeslices = state.timeslices.filter((ts) => {
              if (!ts.start_time) return true;
              const tsDate = new Date(ts.start_time);
              return tsDate < fromDate || tsDate > toDate;
            });

            // Add fresh timeslices
            return {
              timeslices: [...filteredTimeslices, ...fetchedTimeslices],
            };
          });
        }
      } else if (timeslicesResult.status === "rejected") {
        GlobalErrorHandler.logWarning(
          "Failed to refetch timeslices",
          "useReflectionData",
          {
            reason: timeslicesResult.reason,
            fromDate: fromDate.toISOString(),
            toDate: toDate.toISOString(),
          },
        );
        GlobalErrorHandler.logError(
          timeslicesResult.reason,
          "useReflectionData.refetch.timeslices",
          {
            fromDate: fromDate.toISOString(),
            toDate: toDate.toISOString(),
          },
        );
        setError(
          timeslicesResult.reason instanceof Error
            ? timeslicesResult.reason.message
            : "Failed to refetch timeslices",
        );
      }

      // Handle activities result - update the activities store
      if (activitiesResult.status === "fulfilled" && activitiesResult.value) {
        const fetchedActivities = activitiesResult.value;
        GlobalErrorHandler.logDebug(
          `Fetched ${fetchedActivities.length} activities`,
          "useReflectionData",
        );

        // Update activities store with fresh data
        if (fetchedActivities.length > 0) {
          useActivitiesStore.setState((state) => {
            const enabledActivities = fetchedActivities.filter(
              (a) => a.status === "ENABLED",
            );
            const disabledActivities = fetchedActivities.filter(
              (a) => a.status === "DISABLED",
            );
            const deletedActivities = fetchedActivities.filter(
              (a) => a.status === "DELETED",
            );

            return {
              activities: enabledActivities,
              disabledActivities: disabledActivities,
              deletedActivities: deletedActivities,
            };
          });
        }
      } else if (activitiesResult.status === "rejected") {
        GlobalErrorHandler.logWarning(
          "Failed to refetch activities",
          "useReflectionData",
          {
            reason: activitiesResult.reason,
            fromDate: fromDate.toISOString(),
            toDate: toDate.toISOString(),
          },
        );
        GlobalErrorHandler.logError(
          activitiesResult.reason,
          "useReflectionData.refetch.activities",
          {
            fromDate: fromDate.toISOString(),
            toDate: toDate.toISOString(),
          },
        );
      }

      // Handle states result - update the states store
      if (statesResult.status === "fulfilled" && statesResult.value) {
        const fetchedStates = statesResult.value;
        GlobalErrorHandler.logDebug(
          `Fetched ${fetchedStates.length} states`,
          "useReflectionData",
        );

        // Update states store with fresh data
        if (fetchedStates.length > 0) {
          useStatesStore.setState((state) => ({
            states: fetchedStates,
          }));
        }
      } else if (statesResult.status === "rejected") {
        GlobalErrorHandler.logWarning(
          "Failed to refetch states",
          "useReflectionData",
          {
            reason: statesResult.reason,
            fromDate: fromDate.toISOString(),
            toDate: toDate.toISOString(),
          },
        );
        GlobalErrorHandler.logError(
          statesResult.reason,
          "useReflectionData.refetch.states",
          {
            fromDate: fromDate.toISOString(),
            toDate: toDate.toISOString(),
          },
        );
      }
    } catch (err) {
      const errorMessage = err instanceof Error
        ? err.message
        : "Failed to refetch reflection data";
      setError(errorMessage);
      GlobalErrorHandler.logError(err, "useReflectionData.refetch", {
        fromDate: fromDate.toISOString(),
        toDate: toDate.toISOString(),
      });
    } finally {
      setIsLoading(false);
    }
  }, [fromDate, toDate, user]);

  // Initial fetch when dates change (using refetch logic)
  useEffect(() => {
    let mounted = true;

    const fetchAllReflectionData = async () => {
      if (!mounted) return;
      await refetch();
    };

    fetchAllReflectionData();

    return () => {
      mounted = false;
    };
  }, [fromDate, toDate, refetch]);

  // Effect to sync local timeslices state with store data
  useEffect(() => {
    const allTimeslices = timeslicesStore.timeslices || [];
    const filteredTimeslices = allTimeslices.filter((timeslice) => {
      if (!timeslice.start_time) return false;
      const startTime = new Date(timeslice.start_time);
      // Use more inclusive filtering since each timeslice is 30 minutes
      return startTime >= fromDate && startTime <= toDate;
    });

    GlobalErrorHandler.logDebug("Syncing timeslices", "useReflectionData", {
      allTimeslicesCount: allTimeslices.length,
      filteredCount: filteredTimeslices.length,
      dateRange:
        `${fromDate.toLocaleDateString()} - ${toDate.toLocaleDateString()}`,
    });

    setTimeslices(filteredTimeslices);
  }, [timeslicesStore.timeslices, fromDate, toDate]);

  // Parse timeslices for reflection display
  useEffect(() => {
    GlobalErrorHandler.logDebug(
      `Parsing ${timeslices.length} timeslices`,
      "useReflectionData",
    );
    const parsed = timeslicesParser(timeslices, currentLocale);
    GlobalErrorHandler.logDebug("Parsed timeslices", "useReflectionData", {
      timeslicesCount: timeslices.length,
      parsedDatesCount: Object.keys(parsed).length,
      sampleParsedKeys: Object.keys(parsed).slice(0, 3),
      locale: currentLocale,
    });
    setParsedTimeslices(parsed);
  }, [timeslices, currentLocale]);

  // Function to get the date range of displayed data
  const getDateRange = useCallback(() => {
    const totalDays = Math.ceil(
      (toDate.getTime() - fromDate.getTime()) / (1000 * 60 * 60 * 24),
    ) + 1;

    return {
      from: fromDate,
      to: toDate,
      formattedRange:
        `${fromDate.toLocaleDateString()} - ${toDate.toLocaleDateString()}`,
      totalDays,
    };
  }, [fromDate, toDate]);

  // Memoize the return object to prevent unnecessary re-renders
  const returnValue = useMemo(
    () => ({
      timeslices,
      parsedTimeslices,
      isLoading,
      error,
      refetch,
      getDateRange,
      dataCompleteness: {
        hasTimeslices: timeslicesStore.timeslices.length > 0,
        hasActivities: activitiesStore.activities.length > 0,
        hasStates: statesStore.states.length > 0,
      },
    }),
    [
      timeslices,
      parsedTimeslices,
      isLoading,
      error,
      refetch,
      getDateRange,
      timeslicesStore.timeslices.length,
      activitiesStore.activities.length,
      statesStore.states.length,
    ],
  );

  return returnValue;
}<|MERGE_RESOLUTION|>--- conflicted
+++ resolved
@@ -35,7 +35,7 @@
   toDate: Date,
 ): UseReflectionDataReturn {
   // Use Clerk's React hook to obtain the current user in a testable, react-friendly way
-  const { user } = useUser();
+  const { user, isSignedIn } = useUser();
   const timeslicesStore = useTimeslicesStore();
   const activitiesStore = useActivitiesStore();
   const statesStore = useStatesStore();
@@ -75,15 +75,9 @@
       const statesStoreState = useStatesStore.getState();
       const notesStoreState = useNotesStore.getState();
 
-<<<<<<< HEAD
-      // Get current user ID from Clerk
-      const clerk = getClerkInstance();
-      const currentUserId = clerk.user?.id;
-      const sessionStatus = clerk.session?.status;
-=======
       // Get current user ID from Clerk's `useUser` hook
       const currentUserId = user?.id;
->>>>>>> 62621485
+      const sessionStatus = isSignedIn ? "active" : "inactive";
 
       if (!currentUserId || sessionStatus !== "active") {
         throw new Error(
