--- conflicted
+++ resolved
@@ -112,19 +112,6 @@
     );
   }
   return (
-<<<<<<< HEAD
-    <View style={styles.container}>
-      <LinearGradient
-        colors={[
-          backgroundLinearColors.primary.end,
-          backgroundLinearColors.primary.end,
-        ]}
-        style={{ flex: 1 }}
-      >
-        <SafeAreaView style={styles.headerContainer}>
-          <View style={{ flex: 1 }}>
-            <Text style={styles.titleText}>{t("reflection.title")}</Text>
-=======
     <LinearGradient
       colors={[
         backgroundLinearColors.primary.start,
@@ -175,11 +162,10 @@
                 →
               </Text>
             </TouchableOpacity>
->>>>>>> ebe7d4e3
           </View>
         }
+        headerContainerStyle={styles.headerOverride}
       />
-
       <View style={styles.gridContainer}>
         <ReflectionGrid
           fromDate={fromDate}
