--- conflicted
+++ resolved
@@ -1,9 +1,3 @@
-<<<<<<< HEAD
-import { SignedIn, SignedOut, useUser } from "@clerk/clerk-expo";
-import { Link } from "expo-router";
-import { Text, View, StyleSheet, TouchableOpacity } from "react-native";
-=======
->>>>>>> 1ea139f4
 import { SignOutButton } from "@/shared/components/SignOutButton";
 import { SignedIn, SignedOut, useUser } from "@clerk/clerk-expo";
 import { StyleSheet, Text, View } from "react-native";
@@ -14,46 +8,14 @@
   const firstName = user?.firstName || "User";
   return (
     <View style={styles.container}>
-<<<<<<< HEAD
-      <Text style={styles.title}>Home Page</Text>
-
-      <SignedIn>
-        <Text style={styles.welcomeText}>Hello {user?.emailAddresses[0].emailAddress}</Text>
-        
-        <View style={styles.navigationContainer}>
-          <Link href="./activities" asChild>
-            <TouchableOpacity style={styles.navButton}>
-              <Text style={styles.navButtonText}>🏃‍♂️ Manage Activities</Text>
-            </TouchableOpacity>
-          </Link>
-        </View>
-        
-        <View style={styles.signOutContainer}>
-=======
       <SignedIn>
         <View style={styles.signedInSection}>
           <Text style={styles.welcomeText}>Welcome back, {firstName}!</Text>
->>>>>>> 1ea139f4
           <SignOutButton />
         </View>
       </SignedIn>
       <SignedOut>
-<<<<<<< HEAD
-        <View style={styles.authContainer}>
-          <Link href="/(auth)/sign-in" asChild>
-            <TouchableOpacity style={styles.authButton}>
-              <Text style={styles.authButtonText}>Sign in</Text>
-            </TouchableOpacity>
-          </Link>
-          <Link href="/(auth)/sign-up" asChild>
-            <TouchableOpacity style={styles.authButton}>
-              <Text style={styles.authButtonText}>Sign up</Text>
-            </TouchableOpacity>
-          </Link>
-        </View>
-=======
         <SignIn />
->>>>>>> 1ea139f4
       </SignedOut>
     </View>
   );
@@ -62,61 +24,6 @@
 const styles = StyleSheet.create({
   container: {
     flex: 1,
-<<<<<<< HEAD
-    backgroundColor: "#f8fafc",
-    padding: 20,
-    justifyContent: "center",
-  },
-  title: {
-    fontSize: 28,
-    fontWeight: "bold",
-    color: "#1f2937",
-    textAlign: "center",
-    marginBottom: 30,
-  },
-  welcomeText: {
-    fontSize: 18,
-    color: "#374151",
-    textAlign: "center",
-    marginBottom: 30,
-  },
-  navigationContainer: {
-    marginBottom: 30,
-  },
-  navButton: {
-    backgroundColor: "#3b82f6",
-    borderRadius: 12,
-    padding: 16,
-    alignItems: "center",
-    marginBottom: 12,
-    shadowColor: "#000",
-    shadowOffset: { width: 0, height: 2 },
-    shadowOpacity: 0.1,
-    shadowRadius: 3,
-    elevation: 3,
-  },
-  navButtonText: {
-    color: "#fff",
-    fontSize: 16,
-    fontWeight: "600",
-  },
-  signOutContainer: {
-    alignItems: "center",
-  },
-  authContainer: {
-    gap: 12,
-  },
-  authButton: {
-    backgroundColor: "#6b7280",
-    borderRadius: 12,
-    padding: 16,
-    alignItems: "center",
-  },
-  authButtonText: {
-    color: "#fff",
-    fontSize: 16,
-    fontWeight: "600",
-=======
     width: "100%",
     height: "100%",
     alignContent: "center",
@@ -145,6 +52,5 @@
     fontWeight: "bold",
     color: "#333",
     marginBottom: 10,
->>>>>>> 1ea139f4
   },
 });