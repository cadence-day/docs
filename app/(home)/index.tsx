--- conflicted
+++ resolved
@@ -1,13 +1,7 @@
-import { SignOutButton } from "@/shared/components";
+import { SignOutButton } from "@/shared/components/SignOutButton";
 import { SignedIn, SignedOut, useUser } from "@clerk/clerk-expo";
-import { Link } from "expo-router";
-<<<<<<< HEAD
-import { Text, View, StyleSheet } from "react-native";
-import { SignOutButton } from "@/shared/components/SignOutButton";
+import { StyleSheet, Text, View } from "react-native";
 import SignIn from "../(auth)/sign-in";
-=======
-import { Text, View } from "react-native";
->>>>>>> 417274dd
 
 export default function Page() {
   const { user } = useUser();
