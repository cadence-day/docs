--- conflicted
+++ resolved
@@ -71,15 +71,8 @@
       "edgeToEdgeEnabled": true,
       "icon": "./assets/images/icon.png",
       "package": "day.cadence.mobile",
-<<<<<<< HEAD
       "versionCode": 88,
-      "permissions": [
-        "android.permission.CAMERA"
-      ],
-=======
-      "versionCode": 87,
       "permissions": ["android.permission.CAMERA"],
->>>>>>> f13403b2
       "intentFilters": [
         {
           "action": "VIEW",
