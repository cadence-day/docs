--- conflicted
+++ resolved
@@ -3,49 +3,13 @@
  * Populated by Doppler in production/staging or .env.development for local dev
  */
 export const SECRETS = {
-<<<<<<< HEAD
   // Supabase
-  EXPO_PUBLIC_SUPABASE_URL:
-    Constants.expoConfig?.extra?.EXPO_PUBLIC_SUPABASE_URL ||
-    process.env.EXPO_PUBLIC_SUPABASE_URL,
-  EXPO_PUBLIC_SUPABASE_KEY:
-    Constants.expoConfig?.extra?.EXPO_PUBLIC_SUPABASE_KEY ||
-    process.env.EXPO_PUBLIC_SUPABASE_KEY,
+  EXPO_PUBLIC_SUPABASE_URL: process.env.EXPO_PUBLIC_SUPABASE_URL,
+  EXPO_PUBLIC_SUPABASE_KEY: process.env.EXPO_PUBLIC_SUPABASE_KEY,
 
   // Clerk Authentication
   EXPO_PUBLIC_CLERK_PUBLISHABLE_KEY:
-    Constants.expoConfig?.extra?.EXPO_PUBLIC_CLERK_PUBLISHABLE_KEY ||
     process.env.EXPO_PUBLIC_CLERK_PUBLISHABLE_KEY,
-
-  // LangGraph/AI
-  EXPO_PUBLIC_LANGGRAPH_API_URL:
-    Constants.expoConfig?.extra?.EXPO_PUBLIC_LANGGRAPH_API_URL ||
-    process.env.EXPO_PUBLIC_LANGGRAPH_API_URL,
-  EXPO_PUBLIC_LANGGRAPH_ASSISTANT_ID:
-    Constants.expoConfig?.extra?.EXPO_PUBLIC_LANGGRAPH_ASSISTANT_ID ||
-    process.env.EXPO_PUBLIC_LANGGRAPH_ASSISTANT_ID,
-  LANGGRAPH_URL:
-    Constants.expoConfig?.extra?.LANGGRAPH_URL || process.env.LANGGRAPH_URL,
-  LANGGRAPH_API_KEY:
-    Constants.expoConfig?.extra?.LANGGRAPH_API_KEY ||
-    process.env.LANGGRAPH_API_KEY,
-
-  // Groq (Speech-to-text)
-  GROQ_API_KEY:
-    Constants.expoConfig?.extra?.GROQ_API_KEY || process.env.GROQ_API_KEY,
-
-  // Mistral
-  EXPO_MISTRAL_API_KEY:
-    Constants.expoConfig?.extra?.EXPO_MISTRAL_API_KEY ||
-    process.env.EXPO_MISTRAL_API_KEY,
-=======
-    // Supabase
-    EXPO_PUBLIC_SUPABASE_URL: process.env.EXPO_PUBLIC_SUPABASE_URL,
-    EXPO_PUBLIC_SUPABASE_KEY: process.env.EXPO_PUBLIC_SUPABASE_KEY,
-
-    // Clerk Authentication
-    EXPO_PUBLIC_CLERK_PUBLISHABLE_KEY: process.env.EXPO_PUBLIC_CLERK_PUBLISHABLE_KEY,
->>>>>>> 417274dd
 } as const;
 
 // Type guard to ensure required secrets are present
