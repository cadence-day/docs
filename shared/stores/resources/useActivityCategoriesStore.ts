--- conflicted
+++ resolved
@@ -29,26 +29,12 @@
 
   // Get operations
   getAllCategories: async () => {
-<<<<<<< HEAD
-    // Call the helper to perform the API request and capture the result
-    const categories = await handleGetApiCall(
+    return handleGetApiCall(
       set,
       () => activitiesCategoriesApi.getAllActivityCategories(),
       "get all activity categories",
       [],
     );
-
-    // Persist the returned categories into the store so callers can read from state
-    if (Array.isArray(categories)) {
-      set({ categories });
-    }
-
-=======
-    // Fetch and update categories in state, return the categories
-    const categories = await activitiesCategoriesApi.getAllActivityCategories();
-    set({ categories });
->>>>>>> 95859383
-    return categories;
   },
 
   // Refresh operation that updates local state
