import { COLORS } from "@/shared/constants/COLORS";
import { Ionicons } from "@expo/vector-icons";
import { LinearGradient } from "expo-linear-gradient";
import { RelativePathString, router, useSegments } from "expo-router";
import React, { useCallback, useEffect, useRef } from "react";
<<<<<<< HEAD
import { Animated, Text, TouchableOpacity, View } from "react-native";
import { sharedComponentStyles } from "./styles";
=======
import {
  Animated,
  StyleSheet,
  Text,
  TouchableOpacity,
  View,
  ViewStyle,
} from "react-native";
import { useSafeAreaInsets } from "react-native-safe-area-context";
>>>>>>> 3630f0a3

import { ToastType } from "@/shared/types/toast.types";
import { useNavBarSize } from "../constants/VIEWPORT";

interface ToastProps {
  // Backwards compatible: some callers provide a single `message` string
  message?: string;

  // Preferred shape: explicit title and body
  title?: string;
  body?: string;

  type: ToastType;
  isVisible: boolean;
  onHide: () => void;
  duration?: number;
  dismissible?: boolean;
  // Navigation options
  href?: string; // Expo Router path to navigate to on tap
  onPress?: () => void; // Custom action on tap
}

<<<<<<< HEAD
=======
// Dimensions not required for current placement logic; keep import for future use.

>>>>>>> 3630f0a3
const Toast: React.FC<ToastProps> = ({
  // Accept either `message` or `title`/`body`. Prefer explicit title/body.
  message,
  title,
  body,
  type,
  isVisible,
  onHide,
  duration = 4000,
  dismissible = true,
  href,
  onPress,
}) => {
  // Resolve display values: if explicit title/body are missing, use `message` as the body.
  const NavBarSize = useNavBarSize();
  const insets = useSafeAreaInsets();
  const segments = useSegments();

  // Determine if the current route is inside the bottom-tabbed (home) layout.
  // Our tab group lives under the (home) route group, so presence of that
  // segment indicates bottom tabs are visible.
  const hasBottomTabs = Boolean(
    segments && segments.length > 0 && segments[0] === "(home)"
  );
  const resolvedTitle = title ?? "";
  const resolvedBody = body ?? message ?? "";
  // Start off-screen. For bottom placement we'll animate from +100 -> 0,
  // for top placement we'll animate from -100 -> 0.
  const translateY = useRef(
    new Animated.Value(hasBottomTabs ? 100 : -100)
  ).current;
  const opacity = useRef(new Animated.Value(0)).current;
  const timeoutRef = useRef<ReturnType<typeof setTimeout> | null>(null);
  const animationRef = useRef<Animated.CompositeAnimation | null>(null);

  const hideToast = useCallback(() => {
    // Clear any existing timeout
    if (timeoutRef.current) {
      clearTimeout(timeoutRef.current);
      timeoutRef.current = null;
    }

    // Stop any running animations
    if (animationRef.current) {
      animationRef.current.stop();
    }

    animationRef.current = Animated.parallel([
      Animated.timing(translateY, {
        toValue: hasBottomTabs ? 100 : -100,
        duration: 300,
        useNativeDriver: true,
      }),
      Animated.timing(opacity, {
        toValue: 0,
        duration: 300,
        useNativeDriver: true,
      }),
    ]);

    animationRef.current.start((finished) => {
      if (finished) {
        onHide();
      }
      animationRef.current = null;
    });
  }, [translateY, opacity, onHide, hasBottomTabs]);

  useEffect(() => {
    if (isVisible) {
      // Reset values when showing. Use placement-aware start positions so
      // the animation slides in from the appropriate direction.
      translateY.setValue(hasBottomTabs ? 100 : -100);
      opacity.setValue(0);

      // Animate in with spring effect
      animationRef.current = Animated.parallel([
        Animated.spring(translateY, {
          toValue: 0,
          useNativeDriver: true,
          tension: 80,
          friction: 8,
        }),
        Animated.timing(opacity, {
          toValue: 1,
          duration: 300,
          useNativeDriver: true,
        }),
      ]);

      animationRef.current.start();

      // Auto hide after duration if duration > 0
      if (duration > 0) {
        timeoutRef.current = setTimeout(() => {
          hideToast();
        }, duration);
      }
    }

    return () => {
      if (timeoutRef.current) {
        clearTimeout(timeoutRef.current);
        timeoutRef.current = null;
      }
      if (animationRef.current) {
        animationRef.current.stop();
        animationRef.current = null;
      }
    };
  }, [isVisible, duration, hideToast, translateY, opacity, hasBottomTabs]);

  // Cleanup effect when component unmounts
  useEffect(() => {
    return () => {
      if (timeoutRef.current) {
        clearTimeout(timeoutRef.current);
      }
      if (animationRef.current) {
        animationRef.current.stop();
      }
      // Reset animated values to prevent memory leaks
      translateY.setValue(hasBottomTabs ? 100 : -100);
      opacity.setValue(0);
    };
  }, [translateY, opacity, hasBottomTabs]);

  const handleDismiss = () => {
    if (dismissible) {
      hideToast();
    }
  };

  const handleToastPress = () => {
    if (onPress) {
      onPress();
    } else if (href) {
      router.push(href as RelativePathString);
    }
    // Optionally dismiss toast after navigation
    if (href || onPress) {
      hideToast();
    }
  };

  const getIconConfig = () => {
    switch (type) {
      case "success":
        return {
          name: "checkmark-circle" as const,
          color: COLORS.quinary, // Sage green
        };
      case "error":
        return {
          name: "close-circle" as const,
          color: COLORS.error, // Red
        };
      case "warning":
        return {
          name: "warning" as const,
          color: COLORS.tertiary, // Coral red
        };
      case "info":
      default:
        return {
          name: "information-circle" as const,
          color: COLORS.primary, // Steel blue
        };
    }
  };

  const iconConfig = getIconConfig();

  if (!isVisible) return null;

  // Compute placement styles: when bottom tabs exist we anchor to bottom
  // (full width). Otherwise anchor to the top with inset spacing and rounded
  // corners.
  const placementStyle: ViewStyle = hasBottomTabs
    ? {
        left: 0,
        right: 0,
        bottom: NavBarSize,
      }
    : {
        left: 16,
        right: 16,
        top: Math.max(8, insets.top + 8),
      };

  return (
    <Animated.View
      style={[
<<<<<<< HEAD
        sharedComponentStyles.toastContainer,
        {
          transform: [{ translateY }],
          opacity,
        },
        { bottom: NavBarSize },
=======
        styles.animatedContainer,
        { transform: [{ translateY }], opacity },
        placementStyle,
>>>>>>> 3630f0a3
      ]}
    >
      <LinearGradient
        colors={[COLORS.linearGradient.start, COLORS.linearGradient.end]}
        start={{ x: 0, y: 0 }}
        end={{ x: 1, y: 1 }}
<<<<<<< HEAD
        style={sharedComponentStyles.toastGradientContainer}
=======
        style={
          hasBottomTabs
            ? styles.gradientContainer
            : [styles.gradientContainer, styles.topGradientContainer]
        }
>>>>>>> 3630f0a3
      >
        <View style={sharedComponentStyles.toastContent}>
          <View style={sharedComponentStyles.toastIconContainer}>
            <Ionicons
              name={iconConfig.name}
              size={24}
              color={iconConfig.color}
            />
          </View>

          <TouchableOpacity
            style={sharedComponentStyles.toastTextContainer}
            onPress={handleToastPress}
            disabled={!href && !onPress}
            activeOpacity={href || onPress ? 0.7 : 1}
          >
            <Text style={sharedComponentStyles.toastTitle} numberOfLines={1}>
              {resolvedTitle}
            </Text>
            <Text style={sharedComponentStyles.toastBody} numberOfLines={2}>
              {resolvedBody}
            </Text>
          </TouchableOpacity>

          {(dismissible || duration === 0) && (
            <TouchableOpacity
              onPress={handleDismiss}
              style={sharedComponentStyles.toastDismissButton}
              hitSlop={{ top: 10, bottom: 10, left: 10, right: 10 }}
            >
              <Ionicons name="close" size={20} color={COLORS.white} />
            </TouchableOpacity>
          )}
        </View>
      </LinearGradient>
    </Animated.View>
  );
};

<<<<<<< HEAD
=======
const styles = StyleSheet.create({
  animatedContainer: {
    position: "absolute",
    zIndex: 9999,
  },
  gradientContainer: {
    borderRadius: 0,
    marginHorizontal: 0,
    shadowColor: "#000",
    shadowOffset: {
      width: 0,
      height: -2,
    },
    shadowOpacity: 0.25,
    shadowRadius: 8,
    elevation: 10,
  },
  topGradientContainer: {
    borderRadius: 12,
    marginHorizontal: 0,
    // higher elevation for top toast
    shadowOffset: {
      width: 0,
      height: 2,
    },
    shadowOpacity: 0.25,
    shadowRadius: 8,
    elevation: 12,
  },
  content: {
    flexDirection: "row",
    alignItems: "flex-start",
    paddingHorizontal: 20,
    paddingVertical: 16,
    minHeight: 64,
  },
  iconContainer: {
    marginRight: 12,
    marginTop: 2, // Slight adjustment to align with title
  },
  textContainer: {
    flex: 1,
    marginRight: 12,
  },
  title: {
    color: COLORS.white,
    fontSize: 16,
    fontWeight: "600",
    lineHeight: 20,
    marginBottom: 4,
  },
  body: {
    color: COLORS.white,
    fontSize: 14,
    fontWeight: "400",
    lineHeight: 18,
    opacity: 0.9,
  },
  dismissButton: {
    padding: 8,
    borderRadius: 16,
    backgroundColor: "rgba(255, 255, 255, 0.1)",
    justifyContent: "center",
    alignItems: "center",
  },
});

>>>>>>> 3630f0a3
export default Toast;<|MERGE_RESOLUTION|>--- conflicted
+++ resolved
@@ -3,10 +3,6 @@
 import { LinearGradient } from "expo-linear-gradient";
 import { RelativePathString, router, useSegments } from "expo-router";
 import React, { useCallback, useEffect, useRef } from "react";
-<<<<<<< HEAD
-import { Animated, Text, TouchableOpacity, View } from "react-native";
-import { sharedComponentStyles } from "./styles";
-=======
 import {
   Animated,
   StyleSheet,
@@ -16,7 +12,6 @@
   ViewStyle,
 } from "react-native";
 import { useSafeAreaInsets } from "react-native-safe-area-context";
->>>>>>> 3630f0a3
 
 import { ToastType } from "@/shared/types/toast.types";
 import { useNavBarSize } from "../constants/VIEWPORT";
@@ -39,11 +34,8 @@
   onPress?: () => void; // Custom action on tap
 }
 
-<<<<<<< HEAD
-=======
 // Dimensions not required for current placement logic; keep import for future use.
 
->>>>>>> 3630f0a3
 const Toast: React.FC<ToastProps> = ({
   // Accept either `message` or `title`/`body`. Prefer explicit title/body.
   message,
@@ -237,33 +229,20 @@
   return (
     <Animated.View
       style={[
-<<<<<<< HEAD
-        sharedComponentStyles.toastContainer,
-        {
-          transform: [{ translateY }],
-          opacity,
-        },
-        { bottom: NavBarSize },
-=======
         styles.animatedContainer,
         { transform: [{ translateY }], opacity },
         placementStyle,
->>>>>>> 3630f0a3
       ]}
     >
       <LinearGradient
         colors={[COLORS.linearGradient.start, COLORS.linearGradient.end]}
         start={{ x: 0, y: 0 }}
         end={{ x: 1, y: 1 }}
-<<<<<<< HEAD
-        style={sharedComponentStyles.toastGradientContainer}
-=======
         style={
           hasBottomTabs
             ? styles.gradientContainer
             : [styles.gradientContainer, styles.topGradientContainer]
         }
->>>>>>> 3630f0a3
       >
         <View style={sharedComponentStyles.toastContent}>
           <View style={sharedComponentStyles.toastIconContainer}>
@@ -303,8 +282,6 @@
   );
 };
 
-<<<<<<< HEAD
-=======
 const styles = StyleSheet.create({
   animatedContainer: {
     position: "absolute",
@@ -372,5 +349,4 @@
   },
 });
 
->>>>>>> 3630f0a3
 export default Toast;